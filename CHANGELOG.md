#### Unreleased

* Implement Percentage Price Oscillator (PPO)
<<<<<<< HEAD
* More efficient BollingerBands
* More efficient FastStochastic
* More efficient SlowStochastic
* More efficient StandardDeviation
* More efficient Minimum
* More efficient Maximum
=======
* More efficient SimpleMovingAverage
>>>>>>> a5b37989

#### v0.2.0 - 2020-08-31

* Breaking: MovingAverageConvergenceDivergence now returns MovingAverageConvergenceDivergenceOutput instead of tuple
* Implement Keltner Channel (KC)
* Update error-chain dependency: 0.11 -> 0.12

#### v0.1.5 - 2019-12-16

* StandardDeviation Implementation
* More Efficient BollingerBands

#### v0.1.4 - 2019-04-09

* Implement On Balance Volume (OBV)

#### v0.1.3 - 2019-03-28

* Implement Money Flow Index (MFI)
* Add benchmarks

#### v0.1.2 - 2019-03-17

* Implement Bollinger Bands (BB)

#### v0.1.1 - 2019-02-26

* Implement Kaufman's Efficiency Ratio (ER)
* Implement Rate of Change (ROC)
* Migrate to Rust 2018 edition

#### v0.1.0 - 2017-12-05

* Initial release
* Implemented indicators
  * Trend
    * Exponential Moving Average (EMA)
    * Simple Moving Average (SMA)
  * Oscillators
    * Relative Strength Index (RSI)
    * Fast Stochastic
    * Slow Stochastic
    * Moving Average Convergence Divergence (MACD)
  * Other
    * Minimum
    * Maximum
    * True Range
    * Average True Range (AR)
    * Rate of Change (ROC)<|MERGE_RESOLUTION|>--- conflicted
+++ resolved
@@ -1,16 +1,13 @@
 #### Unreleased
 
 * Implement Percentage Price Oscillator (PPO)
-<<<<<<< HEAD
 * More efficient BollingerBands
 * More efficient FastStochastic
 * More efficient SlowStochastic
 * More efficient StandardDeviation
 * More efficient Minimum
 * More efficient Maximum
-=======
 * More efficient SimpleMovingAverage
->>>>>>> a5b37989
 
 #### v0.2.0 - 2020-08-31
 
