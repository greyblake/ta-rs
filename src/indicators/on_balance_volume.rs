--- conflicted
+++ resolved
@@ -72,11 +72,7 @@
     }
 }
 
-<<<<<<< HEAD
-impl<T: Close + Volume> Next<&T> for OnBalanceVolume {
-=======
 impl<'a, T: Close + Volume> Next<'a, &'a T> for OnBalanceVolume {
->>>>>>> be76735c
     type Output = f64;
 
     fn next(&mut self, input: &T) -> f64 {
