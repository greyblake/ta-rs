use std::fmt;

use crate::errors::*;
use crate::indicators::StandardDeviation as Sd;
use crate::{Close, Next, Reset};
use serde::{Deserialize, Serialize};

/// A Bollinger Bands (BB).
/// (BB).
/// It is a type of infinite impulse response filter that calculates Bollinger Bands using Exponential Moving Average.
/// The Bollinger Bands are represented by Average EMA and standard deviaton that is moved 'k' times away in both directions from calculated average value.
///
/// # Formula
///
/// See SMA, SD documentation.
///
/// BB is composed as:
///
///  * _BB<sub>Middle Band</sub>_ - Simple Moving Average (SMA).
///  * _BB<sub>Upper Band</sub>_ = SMA + SD of observation * multipler (usually 2.0)
///  * _BB<sub>Lower Band</sub>_ = SMA - SD of observation * multipler (usually 2.0)
///
/// # Example
///
///```
/// use ta::indicators::{BollingerBands, BollingerBandsOutput};
/// use ta::Next;
///
/// let mut bb = BollingerBands::new(3, 2.0_f64).unwrap();
///
/// let out_0 = bb.next(2.0);
///
/// let out_1 = bb.next(5.0);
///
/// assert_eq!(out_0.average, 2.0);
/// assert_eq!(out_0.upper, 2.0);
/// assert_eq!(out_0.lower, 2.0);
///
/// assert_eq!(out_1.average, 3.5);
/// assert_eq!(out_1.upper, 6.5);
/// assert_eq!(out_1.lower, 0.5);
/// ```
///
/// # Links
///
<<<<<<< HEAD
/// * [Bollinger Bands, Wikipedia](https://en.wikipedia.org/wiki/Bollinger_Bands)
#[derive(Debug, Clone)]
=======
/// ![Bollinger Bands, Wikipedia](https://en.wikipedia.org/wiki/Bollinger_Bands)
#[derive(Debug, Clone, Serialize, Deserialize)]
>>>>>>> be76735c
pub struct BollingerBands {
    length: u32,
    multiplier: f64,
    sd: Sd,
}

#[derive(Debug, Clone, PartialEq)]
pub struct BollingerBandsOutput {
    pub average: f64,
    pub upper: f64,
    pub lower: f64,
}

impl BollingerBands {
    pub fn new(length: u32, multiplier: f64) -> Result<Self> {
        if multiplier <= 0.0 {
            return Err(Error::from_kind(ErrorKind::InvalidParameter));
        }
        Ok(Self {
            length,
            multiplier,
            sd: Sd::new(length)?,
        })
    }

    pub fn length(&self) -> u32 {
        self.length
    }

    pub fn multiplier(&self) -> f64 {
        self.multiplier
    }
}

impl<'a> Next<'a, f64> for BollingerBands {
    type Output = BollingerBandsOutput;

    fn next(&mut self, input: f64) -> Self::Output {
        let sd = self.sd.next(input);
        let mean = self.sd.mean();

        Self::Output {
            average: mean,
            upper: mean + sd * self.multiplier,
            lower: mean - sd * self.multiplier,
        }
    }
}

<<<<<<< HEAD
impl<T: Close> Next<&T> for BollingerBands {
=======
impl<'a, T: Close> Next<'a, &'a T> for BollingerBands {
>>>>>>> be76735c
    type Output = BollingerBandsOutput;

    fn next(&mut self, input: &T) -> Self::Output {
        self.next(input.close())
    }
}

impl Reset for BollingerBands {
    fn reset(&mut self) {
        self.sd.reset();
    }
}

impl Default for BollingerBands {
    fn default() -> Self {
        Self::new(9, 2_f64).unwrap()
    }
}

impl fmt::Display for BollingerBands {
    fn fmt(&self, f: &mut fmt::Formatter) -> fmt::Result {
        write!(f, "BB({}, {})", self.length, self.multiplier)
    }
}

#[cfg(test)]
mod tests {
    use super::*;
    use crate::test_helper::*;

    test_indicator!(BollingerBands);

    #[test]
    fn test_new() {
        assert!(BollingerBands::new(0, 2_f64).is_err());
        assert!(BollingerBands::new(1, 2_f64).is_ok());
        assert!(BollingerBands::new(2, 2_f64).is_ok());
    }

    #[test]
    fn test_next() {
        let mut bb = BollingerBands::new(3, 2.0_f64).unwrap();

        let a = bb.next(2.0);
        let b = bb.next(5.0);
        let c = bb.next(1.0);
        let d = bb.next(6.25);

        assert_eq!(round(a.average), 2.0);
        assert_eq!(round(b.average), 3.5);
        assert_eq!(round(c.average), 2.667);
        assert_eq!(round(d.average), 4.083);

        assert_eq!(round(a.upper), 2.0);
        assert_eq!(round(b.upper), 6.5);
        assert_eq!(round(c.upper), 6.066);
        assert_eq!(round(d.upper), 8.562);

        assert_eq!(round(a.lower), 2.0);
        assert_eq!(round(b.lower), 0.5);
        assert_eq!(round(c.lower), -0.733);
        assert_eq!(round(d.lower), -0.395);
    }

    #[test]
    fn test_reset() {
        let mut bb = BollingerBands::new(5, 2.0_f64).unwrap();

        let out = bb.next(3.0);

        assert_eq!(out.average, 3.0);
        assert_eq!(out.upper, 3.0);
        assert_eq!(out.lower, 3.0);

        bb.next(2.5);
        bb.next(3.5);
        bb.next(4.0);

        let out = bb.next(2.0);

        assert_eq!(out.average, 3.0);
        assert_eq!(round(out.upper), 4.414);
        assert_eq!(round(out.lower), 1.586);

        bb.reset();
        let out = bb.next(3.0);
        assert_eq!(out.average, 3.0);
        assert_eq!(out.upper, 3.0);
        assert_eq!(out.lower, 3.0);
    }

    #[test]
    fn test_default() {
        BollingerBands::default();
    }

    #[test]
    fn test_display() {
        let bb = BollingerBands::new(10, 3.0_f64).unwrap();
        assert_eq!(format!("{}", bb), "BB(10, 3)");
    }
}<|MERGE_RESOLUTION|>--- conflicted
+++ resolved
@@ -43,13 +43,8 @@
 ///
 /// # Links
 ///
-<<<<<<< HEAD
-/// * [Bollinger Bands, Wikipedia](https://en.wikipedia.org/wiki/Bollinger_Bands)
-#[derive(Debug, Clone)]
-=======
 /// ![Bollinger Bands, Wikipedia](https://en.wikipedia.org/wiki/Bollinger_Bands)
 #[derive(Debug, Clone, Serialize, Deserialize)]
->>>>>>> be76735c
 pub struct BollingerBands {
     length: u32,
     multiplier: f64,
@@ -99,11 +94,7 @@
     }
 }
 
-<<<<<<< HEAD
-impl<T: Close> Next<&T> for BollingerBands {
-=======
 impl<'a, T: Close> Next<'a, &'a T> for BollingerBands {
->>>>>>> be76735c
     type Output = BollingerBandsOutput;
 
     fn next(&mut self, input: &T) -> Self::Output {
