use std::collections::VecDeque;
use std::fmt;

use crate::errors::*;
use crate::{Close, High, Low, Next, Reset, Volume};
use serde::{Deserialize, Serialize};

/// Money Flow Index (MFI).
///
/// The MFI is an volume and price based oscillator which gives moneyflow over n periods.
/// MFI is used to measure buying and selling pressure.
/// MFI is also known as volume-weighted RSI.
///
/// # Formula
///
/// Typical Price(TP) = (High + Low + Close)/3
///
/// Money Flow(MF) = Typical Price x Volume
///
/// MF is positive when currennt TP is greater that previous period TP and
/// negative when current TP is less than preivous TP.
///
/// Positive money flow (PMF)- calculated by adding the money flow of all the days RMF is positive.
///
/// Negative money flow (NMF)- calculated by adding the money flow of all the days RMF is negative.
///
/// Money Flow Index(MFI) = PMF / (PMF + NMF) * 100
///
///
/// # Parameters
///
/// * _n_ - number of periods, integer greater than 0
///
/// # Example
///
/// ```
/// use ta::indicators::MoneyFlowIndex;
/// use ta::{Next, DataItem};
///
/// let mut mfi = MoneyFlowIndex::new(3).unwrap();
/// let di = DataItem::builder()
///             .high(3.0)
///             .low(1.0)
///             .close(2.0)
///             .open(1.5)
///             .volume(1000.0)
///             .build().unwrap();
/// mfi.next(&di);
///
/// ```
/// # Links
/// * [Money Flow Index, Wikipedia](https://en.wikipedia.org/wiki/Money_flow_index)
/// * [Money Flow Index, stockcharts](https://stockcharts.com/school/doku.php?id=chart_school:technical_indicators:money_flow_index_mfi)

#[derive(Debug, Clone, Serialize, Deserialize)]
pub struct MoneyFlowIndex {
    n: u32,
    money_flows: VecDeque<f64>,
    prev_typical_price: f64,
    total_positive_money_flow: f64,
    total_absolute_money_flow: f64,
    is_new: bool,
}

impl MoneyFlowIndex {
    pub fn new(n: u32) -> Result<Self> {
        match n {
            0 => Err(Error::from_kind(ErrorKind::InvalidParameter)),
            _ => {
                let indicator = Self {
                    n,
                    money_flows: VecDeque::with_capacity(n as usize + 1),
                    prev_typical_price: 0.0,
                    total_positive_money_flow: 0.0,
                    total_absolute_money_flow: 0.0,
                    is_new: true,
                };
                Ok(indicator)
            }
        }
    }
}

<<<<<<< HEAD
impl<T: High + Low + Close + Volume> Next<&T> for MoneyFlowIndex {
=======
impl<'a, T: High + Low + Close + Volume> Next<'a, &'a T> for MoneyFlowIndex {
>>>>>>> be76735c
    type Output = f64;

    fn next(&mut self, input: &T) -> f64 {
        let typical_price = (input.high() + input.low() + input.close()) / 3.0;

        if self.is_new {
            // money flow is 0, because without having previous typical_price
            // it is not possible to determine is it positive or negative.
            self.money_flows.push_back(0.0);
            self.prev_typical_price = typical_price;
            self.is_new = false;
            return 50.0;
        } else {
            let money_flow = typical_price * input.volume();

            let signed_money_flow = if typical_price >= self.prev_typical_price {
                self.total_positive_money_flow += money_flow;
                money_flow
            } else {
                -money_flow
            };

            self.total_absolute_money_flow += money_flow;

            if self.money_flows.len() == (self.n as usize) {
                let old_signed_money_flow = self.money_flows.pop_front().unwrap();
                if old_signed_money_flow > 0.0 {
                    self.total_positive_money_flow -= old_signed_money_flow;
                    self.total_absolute_money_flow -= old_signed_money_flow;
                } else {
                    // it is actually subtraction, because old_signed_money_flow is negative
                    self.total_absolute_money_flow += old_signed_money_flow;
                }
            }

            self.money_flows.push_back(signed_money_flow);
            self.prev_typical_price = typical_price;

            (self.total_positive_money_flow / self.total_absolute_money_flow) * 100.0
        }
    }
}

impl Default for MoneyFlowIndex {
    fn default() -> Self {
        Self::new(14).unwrap()
    }
}

impl fmt::Display for MoneyFlowIndex {
    fn fmt(&self, f: &mut fmt::Formatter) -> fmt::Result {
        write!(f, "MFI({})", self.n)
    }
}

impl Reset for MoneyFlowIndex {
    fn reset(&mut self) {
        self.money_flows.clear();
        self.prev_typical_price = 0.0;
        self.total_positive_money_flow = 0.0;
        self.total_absolute_money_flow = 0.0;
        self.is_new = true;
    }
}

#[cfg(test)]
mod tests {
    use super::*;
    use crate::test_helper::*;

    #[test]
    fn test_new() {
        assert!(MoneyFlowIndex::new(0).is_err());
        assert!(MoneyFlowIndex::new(1).is_ok());
    }

    #[test]
    fn test_next_bar() {
        let mut mfi = MoneyFlowIndex::new(3).unwrap();

        // tp = 2.0
        let bar1 = Bar::new().high(3).low(1).close(2).volume(500.0);
        assert_eq!(mfi.next(&bar1), 50.0);

        // tp = 2.2, fm = 2.2*1000 = 2200, abs_total = 2200, pos_total = 2200
        let bar2 = Bar::new().high(2.3).low(2.0).close(2.3).volume(1000.0);
        assert_eq!(mfi.next(&bar2), 100.0);

        // tp = 8.0, fm = 8*200 = 1600, abs_total = 3800, pos_total = 3800
        let bar3 = Bar::new().high(9).low(7).close(8).volume(200.0);
        assert_eq!(mfi.next(&bar3), 100.0);

        // tp = 4.0, fm = -4.0*500 = -2000, abs_total = 5800 , pos_total = 3800
        let bar4 = Bar::new().high(5).low(3).close(4).volume(500.0);
        assert_eq!(mfi.next(&bar4), 3800.0 / 5800.0 * 100.0);

        // tp = 3.0, fm = -3 * 5000 = -15000, abs_total = 5800+15000-2200=18600, pos_total=3800-2200=1600
        let bar5 = Bar::new().high(4).low(2).close(3).volume(5000.0);
        assert_eq!(mfi.next(&bar5), 1600.0 / 18600.0 * 100.0);

        // tp = 1.5, fm = -1.5*6000= -9000, abs_total=18600+9000-1600=26000, pos_total=0
        let bar6 = Bar::new().high(2).low(1).close(1.5).volume(6000.0);
        assert_eq!(mfi.next(&bar6), 0.0 / 23800.0 * 100.0);

        // tp = 2, fm = 2*7000=14000, abs_total=26000+14000-2000=38000, pos_total=14000
        let bar7 = Bar::new().high(2).low(2).close(2).volume(7000.0);
        assert_eq!(mfi.next(&bar7), 14000.0 / 38000.0 * 100.0);
    }

    #[test]
    fn test_reset() {
        let mut mfi = MoneyFlowIndex::new(3).unwrap();

        let bar1 = Bar::new().high(2).low(1).close(1.5).volume(1000.0);
        let bar2 = Bar::new().high(5).low(3).close(4).volume(2000.0);
        let bar3 = Bar::new().high(9).low(7).close(8).volume(3000.0);
        let bar4 = Bar::new().high(5).low(3).close(4).volume(4000.0);
        let bar5 = Bar::new().high(5).low(3).close(4).volume(5000.0);
        let bar6 = Bar::new().high(2).low(1).close(1.5).volume(6000.0);

        assert_eq!(mfi.next(&bar1), 50.0);
        assert_eq!(mfi.next(&bar2), 100.0);
        assert_eq!(mfi.next(&bar3), 100.0);
        assert_eq!(round(mfi.next(&bar4)), 66.667);
        assert_eq!(round(mfi.next(&bar5)), 73.333);
        assert_eq!(round(mfi.next(&bar6)), 44.444);

        mfi.reset();

        assert_eq!(mfi.next(&bar1), 50.0);
        assert_eq!(mfi.next(&bar2), 100.0);
        assert_eq!(mfi.next(&bar3), 100.0);
        assert_eq!(round(mfi.next(&bar4)), 66.667);
        assert_eq!(round(mfi.next(&bar5)), 73.333);
        assert_eq!(round(mfi.next(&bar6)), 44.444);
    }

    #[test]
    fn test_default() {
        MoneyFlowIndex::default();
    }

    #[test]
    fn test_display() {
        let mfi = MoneyFlowIndex::new(10).unwrap();
        assert_eq!(format!("{}", mfi), "MFI(10)");
    }
}<|MERGE_RESOLUTION|>--- conflicted
+++ resolved
@@ -81,11 +81,7 @@
     }
 }
 
-<<<<<<< HEAD
-impl<T: High + Low + Close + Volume> Next<&T> for MoneyFlowIndex {
-=======
 impl<'a, T: High + Low + Close + Volume> Next<'a, &'a T> for MoneyFlowIndex {
->>>>>>> be76735c
     type Output = f64;
 
     fn next(&mut self, input: &T) -> f64 {
